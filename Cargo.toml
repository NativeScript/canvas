--- conflicted
+++ resolved
@@ -24,7 +24,6 @@
 
 [workspace.dependencies.wgt]
 package = "wgpu-types"
-<<<<<<< HEAD
 git = "https://github.com/gfx-rs/wgpu"
 rev = "c72bc7b84b094f70cc47dd8a1aa8175e3f3dc5b6"
 
@@ -32,24 +31,11 @@
 parking_lot = "0.12.3"
 raw-window-handle = "0.6.2"
 canvas-2d = { path = "./crates/canvas-2d" }
-=======
-version = "22.0.0"
-
-[workspace.dependencies]
-wgpu-types = "22.0.0"
-parking_lot = "0.12.3"
-raw-window-handle = "0.6.2"
-canvas-2d = { path = "./crates/canvas-2d"}
->>>>>>> 99f8ab8c
 canvas-core = { path = "./crates/canvas-core" }
 canvas-webgl = { path = "./crates/canvas-webgl" }
 gl-bindings = { path = "./crates/gl-bindings" }
 canvas-c = { path = "./crates/canvas-c" }
 skia-safe = { version = "0.73.0", features = ["textlayout"] }
 itertools = "0.13.0"
-<<<<<<< HEAD
 wgpu-core = { git = "https://github.com/gfx-rs/wgpu", rev = "c72bc7b84b094f70cc47dd8a1aa8175e3f3dc5b6", features = ["wgsl", "vulkan", "metal", "raw-window-handle"] }
-wgpu-types = { git = "https://github.com/gfx-rs/wgpu", rev = "c72bc7b84b094f70cc47dd8a1aa8175e3f3dc5b6" }
-=======
-wgpu-core = { version = "22.1.0", features = ["wgsl", "vulkan", "metal", "raw-window-handle"] }
->>>>>>> 99f8ab8c
+wgpu-types = { git = "https://github.com/gfx-rs/wgpu", rev = "c72bc7b84b094f70cc47dd8a1aa8175e3f3dc5b6" }