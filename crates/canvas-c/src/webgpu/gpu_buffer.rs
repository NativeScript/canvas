--- conflicted
+++ resolved
@@ -4,17 +4,11 @@
     ffi::CString,
     os::raw::{c_char, c_void},
 };
-<<<<<<< HEAD
 use std::sync::Arc;
 
 //use wgpu_core::gfx_select;
 use crate::webgpu::error::{CanvasGPUError, CanvasGPUErrorType, handle_error_fatal};
 use crate::webgpu::prelude::label_to_ptr;
-=======
-//use wgpu_core::gfx_select;
-use crate::webgpu::error::{handle_error_fatal, CanvasGPUError, CanvasGPUErrorType};
-
->>>>>>> 99f8ab8c
 use super::gpu::CanvasWebGPUInstance;
 
 #[repr(C)]
@@ -55,11 +49,7 @@
     fn drop(&mut self) {
         if !std::thread::panicking() {
             let global = self.instance.global();
-<<<<<<< HEAD
             gfx_select!(id => global.buffer_drop(self.buffer));
-=======
-            gfx_select!(id => global.buffer_drop(self.buffer, false));
->>>>>>> 99f8ab8c
         }
     }
 }
@@ -91,7 +81,6 @@
 
 
 #[no_mangle]
-<<<<<<< HEAD
 pub unsafe extern "C" fn canvas_native_webgpu_buffer_get_label(buffer: *const CanvasGPUBuffer) -> *mut c_char {
     if buffer.is_null() {
         return std::ptr::null_mut();
@@ -101,8 +90,6 @@
 }
 
 #[no_mangle]
-=======
->>>>>>> 99f8ab8c
 pub unsafe extern "C" fn canvas_native_webgpu_buffer_reference(buffer: *const CanvasGPUBuffer) {
     if buffer.is_null() {
         return;
